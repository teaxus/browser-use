--- conflicted
+++ resolved
@@ -222,13 +222,7 @@
 					msg += f' - {new_tab_msg}'
 					logger.info(new_tab_msg)
 					await browser_session.switch_to_tab(-1)
-<<<<<<< HEAD
-				return ActionResult(
-					extracted_content=msg, include_in_memory=True, success=False, memory=f'Clicked element {params.index}'
-				)
-=======
-				return ActionResult(extracted_content=msg, include_in_memory=True)
->>>>>>> 22a41b26
+				return ActionResult(extracted_content=msg, include_in_memory=True, memory=f'Clicked element {params.index}')
 			except Exception as e:
 				error_msg = str(e)
 				if 'Execution context was destroyed' in error_msg or 'Cannot find context with specified id' in error_msg:
